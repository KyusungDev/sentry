--- conflicted
+++ resolved
@@ -347,12 +347,7 @@
 
         for project_name in project_names:
             print('  > Mocking project {}'.format(project_name))
-<<<<<<< HEAD
             project, _ = Project.objects.unrestricted_unsafe().get_or_create(
-                team=team,
-=======
-            project, _ = Project.objects.get_or_create(
->>>>>>> b2c38b86
                 name=project_name,
                 defaults={
                     'organization': org,
