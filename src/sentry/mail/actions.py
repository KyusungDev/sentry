from __future__ import absolute_import

from django import forms

from sentry.mail import mail_adapter
from sentry.mail.adapter import ActionTargetType
from sentry.models import Project, User
from sentry.rules.actions.base import EventAction
from sentry.utils import metrics


CHOICES = [
    (ActionTargetType.ISSUE_OWNERS.value, "Issue Owners"),
    (ActionTargetType.TEAM.value, "Team"),
    (ActionTargetType.MEMBER.value, "Member"),
]


class MemberTeamForm(forms.Form):
    targetType = forms.ChoiceField()
    targetIdentifier = forms.CharField(
        required=False, help_text="Only required if 'Member' or 'Team' is selected"
    )
    teamValue = None
    memberValue = None
    targetTypeEnum = None

    def __init__(self, project, *args, **kwargs):
        super(MemberTeamForm, self).__init__(*args, **kwargs)
        self.project = project

    def clean_targetIdentifier(self):
        targetIdentifier = self.cleaned_data.get("targetIdentifier")
        # XXX: Clean up some bad data in the database
        if targetIdentifier == "None":
            targetIdentifier = None
        if targetIdentifier:
            try:
                targetIdentifier = int(targetIdentifier)
            except ValueError:
                raise forms.ValidationError("targetIdentifier must be an integer")
        return targetIdentifier

    def clean(self):
        cleaned_data = super(MemberTeamForm, self).clean()
        try:
            targetType = self.targetTypeEnum(cleaned_data.get("targetType"))
        except ValueError:
            msg = forms.ValidationError("Invalid targetType specified")
            self.add_error("targetType", msg)
            return

        targetIdentifier = cleaned_data.get("targetIdentifier")

        self.cleaned_data["targetType"] = targetType.value
        if targetType != self.teamValue and targetType != self.memberValue:
            return

<<<<<<< HEAD
        if targetIdentifier is None or targetIdentifier == "":
=======
        if not targetIdentifier:
>>>>>>> 19697f13
            msg = forms.ValidationError("You need to specify a Team or Member.")
            self.add_error("targetIdentifier", msg)
            return

        if (
            targetType == self.teamValue
            and not Project.objects.filter(
                teams__id=int(targetIdentifier), id=self.project.id
            ).exists()
        ):
            msg = forms.ValidationError("This team is not part of the project.")
            self.add_error("targetIdentifier", msg)
            return

        if (
            targetType == self.memberValue
            and not User.objects.get_from_projects(self.project.organization.id, [self.project])
            .filter(id=int(targetIdentifier))
            .exists()
        ):
            msg = forms.ValidationError("This user is not part of the project.")
            self.add_error("targetIdentifier", msg)
            return

        self.cleaned_data["targetIdentifier"] = targetIdentifier


class NotifyEmailForm(MemberTeamForm):
    targetType = forms.ChoiceField(choices=CHOICES)

    teamValue = ActionTargetType.TEAM
    memberValue = ActionTargetType.MEMBER
    targetTypeEnum = ActionTargetType


class NotifyEmailAction(EventAction):
    form_cls = NotifyEmailForm
    label = "Send an email to {targetType}"
    prompt = "Send an email"
    metrics_slug = "EmailAction"

    def __init__(self, *args, **kwargs):
        super(NotifyEmailAction, self).__init__(*args, **kwargs)
        self.form_fields = {"targetType": {"type": "mailAction", "choices": CHOICES}}

    def after(self, event, state):
        extra = {"event_id": event.event_id}
        group = event.group

        if not mail_adapter.should_notify(group=group):
            extra["group_id"] = group.id
            self.logger.info("rule.fail.should_notify", extra=extra)
            return

        metrics.incr("notifications.sent", instance=self.metrics_slug, skip_internal=False)
        yield self.future(
            lambda event, futures: mail_adapter.rule_notify(
                event,
                futures,
                ActionTargetType(self.data["targetType"]),
                self.data.get("targetIdentifier", None),
            )
        )

    def get_form_instance(self):
        return self.form_cls(self.project, self.data)<|MERGE_RESOLUTION|>--- conflicted
+++ resolved
@@ -56,11 +56,7 @@
         if targetType != self.teamValue and targetType != self.memberValue:
             return
 
-<<<<<<< HEAD
-        if targetIdentifier is None or targetIdentifier == "":
-=======
         if not targetIdentifier:
->>>>>>> 19697f13
             msg = forms.ValidationError("You need to specify a Team or Member.")
             self.add_error("targetIdentifier", msg)
             return
