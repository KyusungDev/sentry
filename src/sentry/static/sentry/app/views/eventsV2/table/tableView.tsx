import React from 'react';
import styled from '@emotion/styled';
import {browserHistory} from 'react-router';
import {Location, LocationDescriptorObject} from 'history';

import {Organization, Project} from 'app/types';
import {trackAnalyticsEvent} from 'app/utils/analytics';
import GridEditable, {
  COL_WIDTH_UNDEFINED,
  COL_WIDTH_MINIMUM,
} from 'app/components/gridEditable';
import SortLink from 'app/components/gridEditable/sortLink';
import {IconStack} from 'app/icons';
import {t} from 'app/locale';
import {openModal} from 'app/actionCreators/modal';
import Link from 'app/components/links/link';
import Tooltip from 'app/components/tooltip';
import EventView, {
  isFieldSortable,
  pickRelevantLocationQueryStrings,
} from 'app/utils/discover/eventView';
import {Column} from 'app/utils/discover/fields';
import {getFieldRenderer} from 'app/utils/discover/fieldRenderers';
import {TableData, TableDataRow} from 'app/utils/discover/discoverQuery';
import {generateEventSlug, eventDetailsRouteWithEventView} from 'app/utils/discover/urls';
import {TOP_N, DisplayModes} from 'app/utils/discover/types';
import withProjects from 'app/utils/withProjects';
import {tokenizeSearch, stringifyQueryObject} from 'app/utils/tokenizeSearch';
import {transactionSummaryRouteWithQuery} from 'app/views/performance/transactionSummary/utils';

import {getExpandedResults, pushEventViewToLocation} from '../utils';
import ColumnEditModal, {modalCss} from './columnEditModal';
import {TableColumn} from './types';
import HeaderCell from './headerCell';
import CellAction, {Actions, updateQuery} from './cellAction';
import TableActions from './tableActions';

export type TableViewProps = {
  location: Location;
  organization: Organization;
  projects: Project[];

  isLoading: boolean;
  error: string | null;

  eventView: EventView;
  tableData: TableData | null | undefined;
  tagKeys: null | string[];
  title: string;

  onChangeShowTags: () => void;
  showTags: boolean;
};

/**
 * The `TableView` is marked with leading _ in its method names. It consumes
 * the EventView object given in its props to generate new EventView objects
 * for actions like resizing column.

 * The entire state of the table view (or event view) is co-located within
 * the EventView object. This object is fed from the props.
 *
 * Attempting to modify the state, and therefore, modifying the given EventView
 * object given from its props, will generate new instances of EventView objects.
 *
 * In most cases, the new EventView object differs from the previous EventView
 * object. The new EventView object is pushed to the location object.
 */
class TableView extends React.Component<TableViewProps> {
  /**
   * Updates a column on resizing
   */
  _resizeColumn = (columnIndex: number, nextColumn: TableColumn<keyof TableDataRow>) => {
    const {location, eventView} = this.props;

    const newWidth = nextColumn.width ? Number(nextColumn.width) : COL_WIDTH_UNDEFINED;
    const nextEventView = eventView.withResizedColumn(columnIndex, newWidth);

    pushEventViewToLocation({
      location,
      nextEventView,
      extraQuery: pickRelevantLocationQueryStrings(location),
    });
  };

  _renderPrependColumns = (
    isHeader: boolean,
    dataRow?: any,
    rowIndex?: number
  ): React.ReactNode[] => {
    const {organization, eventView, tableData, location} = this.props;
    const hasAggregates = eventView.hasAggregateField();
    const hasIdField = eventView.hasIdField();

    if (isHeader) {
      if (hasAggregates) {
        return [
          <PrependHeader key="header-icon">
            <IconStack size="sm" />
          </PrependHeader>,
        ];
      } else if (!hasIdField) {
        return [
          <PrependHeader key="header-event-id">
            <SortLink
              align="left"
              title={t('Id')}
              direction={undefined}
              canSort={false}
              generateSortLink={() => undefined}
            />
          </PrependHeader>,
        ];
      } else {
        return [];
      }
    }

    if (hasAggregates) {
      const nextView = getExpandedResults(eventView, {}, dataRow);

      const target = {
        pathname: location.pathname,
        query: nextView.generateQueryStringObject(),
      };

      return [
        <Tooltip key={`eventlink${rowIndex}`} title={t('Open Stack')}>
          <Link to={target} data-test-id="open-stack">
            <StyledIcon size="sm" />
          </Link>
        </Tooltip>,
      ];
    } else if (!hasIdField) {
      let value = dataRow.id;

      if (tableData && tableData.meta) {
        const fieldRenderer = getFieldRenderer('id', tableData.meta);
        value = fieldRenderer(dataRow, {organization, location});
      }

      const eventSlug = generateEventSlug(dataRow);

      const target = eventDetailsRouteWithEventView({
        orgSlug: organization.slug,
        eventSlug,
        eventView,
      });

      return [
        <Tooltip key={`eventlink${rowIndex}`} title={t('View Event')}>
          <StyledLink data-test-id="view-event" to={target}>
            {value}
          </StyledLink>
        </Tooltip>,
      ];
    } else {
      return [];
    }
  };

  _renderGridHeaderCell = (column: TableColumn<keyof TableDataRow>): React.ReactNode => {
    const {eventView, location, tableData} = this.props;
    const tableMeta = tableData?.meta;

    return (
      <HeaderCell column={column} tableMeta={tableMeta}>
        {({align}) => {
          const field = {field: column.name, width: column.width};
          function generateSortLink(): LocationDescriptorObject | undefined {
            if (!tableMeta) {
              return undefined;
            }

            const nextEventView = eventView.sortOnField(field, tableMeta);
            const queryStringObject = nextEventView.generateQueryStringObject();

            return {
              ...location,
              query: queryStringObject,
            };
          }
          const currentSort = eventView.sortForField(field, tableMeta);
          const canSort = isFieldSortable(field, tableMeta);

          return (
            <SortLink
              align={align}
              title={column.name}
              direction={currentSort ? currentSort.kind : undefined}
              canSort={canSort}
              generateSortLink={generateSortLink}
            />
          );
        }}
      </HeaderCell>
    );
  };

  _renderGridBodyCell = (
    column: TableColumn<keyof TableDataRow>,
    dataRow: TableDataRow,
    rowIndex: number,
    columnIndex: number
  ): React.ReactNode => {
    const {eventView, location, organization, tableData} = this.props;

    if (!tableData || !tableData.meta) {
      return dataRow[column.key];
    }

    const columnKey = String(column.key);
    const fieldRenderer = getFieldRenderer(columnKey, tableData.meta);

    const display = eventView.getDisplayMode();
    const isTopEvents =
      display === DisplayModes.TOP5 || display === DisplayModes.DAILYTOP5;

    const count = Math.min(tableData?.data?.length ?? TOP_N, TOP_N);

<<<<<<< HEAD
    const allowActions = [
      Actions.ADD,
      Actions.EXCLUDE,
      Actions.SHOW_GREATER_THAN,
      Actions.SHOW_LESS_THAN,
      Actions.TRANSACTION,
      Actions.RELEASE,
      Actions.DRILLDOWN,
    ];
=======
    let cell = fieldRenderer(dataRow, {organization, location});

    if (columnKey === 'id') {
      const eventSlug = generateEventSlug(dataRow);

      const target = eventDetailsRouteWithEventView({
        orgSlug: organization.slug,
        eventSlug,
        eventView,
      });

      cell = (
        <Tooltip title={t('View Event')}>
          <StyledLink data-test-id="view-event" to={target}>
            {cell}
          </StyledLink>
        </Tooltip>
      );
    }
>>>>>>> beb9f133

    return (
      <React.Fragment>
        {isTopEvents && rowIndex < TOP_N && columnIndex === 0 ? (
          <TopResultsIndicator count={count} index={rowIndex} />
        ) : null}
        <CellAction
          column={column}
          dataRow={dataRow}
          handleCellAction={this.handleCellAction(dataRow, column)}
          allowActions={allowActions}
        >
          {cell}
        </CellAction>
      </React.Fragment>
    );
  };

  handleEditColumns = () => {
    const {organization, eventView, tagKeys} = this.props;

    openModal(
      modalProps => (
        <ColumnEditModal
          {...modalProps}
          organization={organization}
          tagKeys={tagKeys}
          columns={eventView.getColumns().map(col => col.column)}
          onApply={this.handleUpdateColumns}
        />
      ),
      {modalCss}
    );
  };

  handleCellAction = (dataRow: TableDataRow, column: TableColumn<keyof TableDataRow>) => {
    return (action: Actions, value: React.ReactText) => {
      const {eventView, organization, projects} = this.props;

      const query = tokenizeSearch(eventView.query);

      let nextView = eventView.clone();

      trackAnalyticsEvent({
        eventKey: 'discover_v2.results.cellaction',
        eventName: 'Discoverv2: Cell Action Clicked',
        organization_id: parseInt(organization.id, 10),
        action,
      });

      switch (action) {
        case Actions.TRANSACTION: {
          const maybeProject = projects.find(project => project.slug === dataRow.project);

          const projectID = maybeProject ? [maybeProject.id] : undefined;

          const next = transactionSummaryRouteWithQuery({
            orgSlug: organization.slug,
            transaction: String(value),
            projectID,
            query: nextView.getGlobalSelectionQuery(),
          });

          browserHistory.push(next);
          return;
        }
        case Actions.RELEASE: {
          const maybeProject = projects.find(project => {
            return project.slug === dataRow.project;
          });

          browserHistory.push({
            pathname: `/organizations/${organization.slug}/releases/${encodeURIComponent(
              value
            )}/`,
            query: {
              ...nextView.getGlobalSelectionQuery(),

              project: maybeProject ? maybeProject.id : undefined,
            },
          });

          return;
        }
        case Actions.DRILLDOWN: {
          // count_unique(column) drilldown

          trackAnalyticsEvent({
            eventKey: 'discover_v2.results.drilldown',
            eventName: 'Discoverv2: Click aggregate drilldown',
            organization_id: parseInt(organization.id, 10),
          });

          // Drilldown into each distinct value and get a count() for each value.
          nextView = getExpandedResults(nextView, {}, dataRow).withNewColumn({
            kind: 'function',
            function: ['count', '', undefined],
          });

          browserHistory.push(nextView.getResultsViewUrlTarget(organization.slug));

          return;
        }
        default:
          updateQuery(query, action, column.name, value);
      }
      nextView.query = stringifyQueryObject(query);

      browserHistory.push(nextView.getResultsViewUrlTarget(organization.slug));
    };
  };

  handleUpdateColumns = (columns: Column[]): void => {
    const {organization, eventView} = this.props;

    // metrics
    trackAnalyticsEvent({
      eventKey: 'discover_v2.update_columns',
      eventName: 'Discoverv2: Update columns',
      organization_id: parseInt(organization.id, 10),
    });

    const nextView = eventView.withColumns(columns);
    browserHistory.push(nextView.getResultsViewUrlTarget(organization.slug));
  };

  renderHeaderButtons = () => {
    const {
      organization,
      title,
      eventView,
      isLoading,
      tableData,
      location,
      onChangeShowTags,
      showTags,
    } = this.props;

    return (
      <TableActions
        title={title}
        isLoading={isLoading}
        organization={organization}
        eventView={eventView}
        onEdit={this.handleEditColumns}
        tableData={tableData}
        location={location}
        onChangeShowTags={onChangeShowTags}
        showTags={showTags}
      />
    );
  };

  render() {
    const {isLoading, error, location, tableData, eventView} = this.props;

    const columnOrder = eventView.getColumns();
    const columnSortBy = eventView.getSorts();

    const prependColumnWidths = eventView.hasAggregateField()
      ? ['40px']
      : eventView.hasIdField()
      ? []
      : [`minmax(${COL_WIDTH_MINIMUM}px, max-content)`];

    return (
      <GridEditable
        isLoading={isLoading}
        error={error}
        data={tableData ? tableData.data : []}
        columnOrder={columnOrder}
        columnSortBy={columnSortBy}
        title={t('Results')}
        grid={{
          renderHeadCell: this._renderGridHeaderCell as any,
          renderBodyCell: this._renderGridBodyCell as any,
          onResizeColumn: this._resizeColumn as any,
          renderPrependColumns: this._renderPrependColumns as any,
          prependColumnWidths,
        }}
        headerButtons={this.renderHeaderButtons}
        location={location}
      />
    );
  }
}

const PrependHeader = styled('span')`
  color: ${p => p.theme.gray600};
`;

const StyledLink = styled(Link)`
  > div {
    display: inline;
  }
`;

const StyledIcon = styled(IconStack)`
  vertical-align: middle;
`;

type TopResultsIndicatorProps = {
  count: number;
  index: number;
};

const TopResultsIndicator = styled('div')<TopResultsIndicatorProps>`
  position: absolute;
  left: -1px;
  margin-top: 4.5px;
  width: 9px;
  height: 15px;
  border-radius: 0 3px 3px 0;

  background-color: ${p => {
    // this background color needs to match the colors used in
    // app/components/charts/eventsChart so that the ordering matches

    // the color pallete contains n + 2 colors, so we subtract 2 here
    return p.theme.charts.getColorPalette(p.count - 2)[p.index];
  }};
`;

export default withProjects(TableView);<|MERGE_RESOLUTION|>--- conflicted
+++ resolved
@@ -218,7 +218,6 @@
 
     const count = Math.min(tableData?.data?.length ?? TOP_N, TOP_N);
 
-<<<<<<< HEAD
     const allowActions = [
       Actions.ADD,
       Actions.EXCLUDE,
@@ -228,7 +227,7 @@
       Actions.RELEASE,
       Actions.DRILLDOWN,
     ];
-=======
+
     let cell = fieldRenderer(dataRow, {organization, location});
 
     if (columnKey === 'id') {
@@ -248,7 +247,6 @@
         </Tooltip>
       );
     }
->>>>>>> beb9f133
 
     return (
       <React.Fragment>
