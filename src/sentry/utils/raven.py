--- conflicted
+++ resolved
@@ -60,34 +60,6 @@
         if not is_current_event_safe():
             return
 
-<<<<<<< HEAD
-        from sentry import tsdb
-        from sentry.coreapi import ClientApiHelper
-        from sentry.event_manager import EventManager
-        from sentry.models import Project
-
-        helper = ClientApiHelper(
-            agent='raven-python/%s (sentry %s)' % (raven.VERSION, sentry.VERSION),
-            project_id=settings.SENTRY_PROJECT,
-            version=self.protocol_version,
-        )
-
-        try:
-            project = Project.objects.get_from_cache(
-                id=settings.SENTRY_PROJECT, unrestricted_unsafe=True)
-        except DatabaseError:
-            self.error_logger.error('Unable to fetch internal project', exc_info=True)
-            return
-        except Project.DoesNotExist:
-            self.error_logger.error(
-                'Internal project (id=%s) does not exist', settings.SENTRY_PROJECT
-            )
-            return
-        except Exception:
-            self.error_logger.error(
-                'Unable to fetch internal project for some unknown reason', exc_info=True
-            )
-=======
         # These imports all need to be internal to this function as this class
         # is set up by django while still parsing LOGGING settings and we
         # cannot import this stuff until settings are finalized.
@@ -96,13 +68,12 @@
         from django.test import RequestFactory
         key = None
         if settings.SENTRY_PROJECT_KEY is not None:
-            key = ProjectKey.objects.filter(
+            key = ProjectKey.objects.unconstrained_unsafe().filter(
                 id=settings.SENTRY_PROJECT_KEY,
                 project=settings.SENTRY_PROJECT).first()
         if key is None:
             key = ProjectKey.get_default(settings.SENTRY_PROJECT)
         if key is None:
->>>>>>> b2c38b86
             return
 
         client_string = 'raven-python/%s' % (raven.VERSION,)
